"use client"

import { useState, useEffect } from "react"
import { supabase } from "@/lib/supabase"
import AiInstructions from "@/components/dashboard/AiInstructions"
import { Calendar, Users, FileText, BarChart3, ArrowRight, Download, Search } from "lucide-react"
import { Button } from "@/components/ui/button"
import { Card, CardContent, CardDescription, CardFooter, CardHeader, CardTitle } from "@/components/ui/card"
import { Tabs, TabsContent, TabsList, TabsTrigger } from "@/components/ui/tabs"
import { TextShimmer } from "@/components/ui/text-shimmer"

export default function DashboardPage() {
  const [user, setUser] = useState(null)
  const [companyId, setCompanyId] = useState(null)
  const [loading, setLoading] = useState(true)
  const [company, setCompany] = useState(null)
  const [dateRange, setDateRange] = useState("Jan 20, 2023 - Feb 09, 2023")
<<<<<<< HEAD
  
=======
  const [activeTab, setActiveTab] = useState("overview")

>>>>>>> 8b276d88
  useEffect(() => {
    // Get current session
    const getSession = async () => {
      try {
        const {
          data: { session },
        } = await supabase.auth.getSession()
        if (session?.user) {
          setUser(session.user)
          await getCompanyId(session.user.id)
        } else {
          setLoading(false)
        }
      } catch (error) {
        console.error("Error getting session:", error)
        setLoading(false)
      }
    }

    getSession()
  }, [])

  const getCompanyId = async (userId) => {
    try {
      const { data: companies, error } = await supabase.from("companies").select("*").eq("owner_id", userId).limit(1)
        
        if (error) throw error
        
      if (companies && companies.length > 0) {
        setCompanyId(companies[0].id)
        setCompany(companies[0])
      }

      setLoading(false)
      } catch (error) {
      console.error("Error getting company:", error)
      setLoading(false)
    }
  }

  if (loading) {
    return (
      <div className="flex items-center justify-center h-full">
        <div className="animate-spin rounded-full h-12 w-12 border-t-2 border-b-2 border-purple-500"></div>
      </div>
    )
  }

  if (!user || !companyId) {
    return (
      <div className="flex flex-col items-center justify-center h-full gap-4">
        <h2 className="text-xl font-semibold">Please log in to view this page</h2>
        <Button variant="default" asChild>
          <a href="/auth/login">Go to Login</a>
        </Button>
      </div>
    )
  }
  
  return (
    <div className="bg-black text-white min-h-screen">
      <div className="max-w-7xl mx-auto">
        {/* Header */}
        <div className="flex justify-between items-center mb-8">
          
          <TextShimmer
            duration={1.4}
            className='text-6xl font-extralight [--base-color:theme(colors.purple.600)] [--base-gradient-color:theme(colors.pink.400)] dark:[--base-color:theme(colors.purple.700)] dark:[--base-gradient-color:theme(colors.pink.500)] [--text-color:theme(colors.white)] [--text-gradient-color:theme(colors.gray.900)] [--text-shadow:0_0_0.5rem_theme(colors.purple.600),0_0_1rem_theme(colors.purple.600),0_0_2rem_theme(colors.purple.600)] [--text-shadow-dark:0_0_0.5rem_theme(colors.purple.700),0_0_1rem_theme(colors.purple.700),0_0_2rem_theme(colors.purple.700)]'
          >
          Welcome back, {user.email?.split("@")[0] || "User"}
          </TextShimmer>
          <div className="flex items-center gap-4">
            <div className="relative">
              
            </div>
            <div className="flex items-center gap-2 bg-gray-900 px-4 py-2 rounded-md">
              <Calendar className="h-4 w-4 text-gray-400" />
              <span className="text-sm text-gray-300">{dateRange}</span>
            </div>
          
          </div>
        </div>

        {/* Tabs */}
        <Tabs value={activeTab} onValueChange={setActiveTab} className="mb-8">
          <TabsList className="bg-gray-900 border-gray-800">
            <TabsTrigger value="overview" className="data-[state=active]:bg-purple-600 data-[state=active]:text-white">
              Overview
            </TabsTrigger>
            <TabsTrigger value="analytics" className="data-[state=active]:bg-purple-600 data-[state=active]:text-white">
              Analytics
            </TabsTrigger>
            <TabsTrigger value="reports" className="data-[state=active]:bg-purple-600 data-[state=active]:text-white">
              Reports
            </TabsTrigger>
            <TabsTrigger
              value="notifications"
              className="data-[state=active]:bg-purple-600 data-[state=active]:text-white"
            >
              Notifications
            </TabsTrigger>
          </TabsList>

          <TabsContent value="overview" className="mt-6">
            {/* Stats Section */}
            <div className="grid grid-cols-1 md:grid-cols-2 lg:grid-cols-4 gap-6 mb-8">
              <Card className="bg-gray-900 border-gray-800 shadow-lg">
                <CardHeader className="pb-2 flex flex-row items-center justify-between">
                  <CardTitle className="text-sm font-medium text-gray-400">Total Revenue</CardTitle>
                  <BarChart3 className="h-4 w-4 text-gray-400" />
                </CardHeader>
                <CardContent>
                  <div className="text-2xl font-bold">$45,231.89</div>
                  <p className="text-xs text-green-500 mt-1">+20.1% from last month</p>
                </CardContent>
              </Card>

              <Card className="bg-gray-900 border-gray-800 shadow-lg">
                <CardHeader className="pb-2 flex flex-row items-center justify-between">
                  <CardTitle className="text-sm font-medium text-gray-400">Subscriptions</CardTitle>
                  <Users className="h-4 w-4 text-gray-400" />
                </CardHeader>
                <CardContent>
                  <div className="text-2xl font-bold">+2,350</div>
                  <p className="text-xs text-green-500 mt-1">+180.1% from last month</p>
                </CardContent>
              </Card>

              <Card className="bg-gray-900 border-gray-800 shadow-lg">
                <CardHeader className="pb-2 flex flex-row items-center justify-between">
                  <CardTitle className="text-sm font-medium text-gray-400">Sales</CardTitle>
                  <FileText className="h-4 w-4 text-gray-400" />
                </CardHeader>
                <CardContent>
                  <div className="text-2xl font-bold">+12,234</div>
                  <p className="text-xs text-green-500 mt-1">+19% from last month</p>
                </CardContent>
              </Card>

              <Card className="bg-gray-900 border-gray-800 shadow-lg">
                <CardHeader className="pb-2 flex flex-row items-center justify-between">
                  <CardTitle className="text-sm font-medium text-gray-400">Active Now</CardTitle>
                  <Users className="h-4 w-4 text-gray-400" />
                </CardHeader>
                <CardContent>
                  <div className="text-2xl font-bold">+573</div>
                  <p className="text-xs text-green-500 mt-1">+201 since last hour</p>
                </CardContent>
              </Card>
            </div>

            {/* AI Instructions Section */}
            <Card className="bg-gray-900 border-gray-800 shadow-lg mb-8">
              <CardHeader>
                <CardTitle className="text-xl font-semibold">AI Agent Instructions</CardTitle>
                <CardDescription className="text-gray-400">
                  Customize how your AI sales agent interacts with leads
                </CardDescription>
              </CardHeader>
              <CardContent>
                <AiInstructions companyId={companyId} />
              </CardContent>
            </Card>

            {/* Quick Links */}
            <div className="mb-8">
              <h2 className="text-xl font-semibold mb-4">Quick Actions</h2>
              <div className="grid grid-cols-1 md:grid-cols-3 gap-6">
                <Card className="bg-gray-900 border-gray-800 shadow-lg hover:bg-gray-800 transition-all group">
                  <CardHeader>
                    <CardTitle className="text-lg font-medium flex items-center">
                      <Users className="h-5 w-5 mr-2 text-purple-500" />
                      Manage Leads
                    </CardTitle>
                  </CardHeader>
                  <CardContent>
                    <p className="text-gray-400">View, add, or import new leads for your business.</p>
                  </CardContent>
                  <CardFooter>
                    <Button variant="link" className="text-purple-500 p-0 group-hover:text-purple-400" asChild>
                      <a href="/dashboard/leads" className="flex items-center">
                        Go to Leads <ArrowRight className="ml-2 h-4 w-4" />
                      </a>
                    </Button>
                  </CardFooter>
                </Card>

                <Card className="bg-gray-900 border-gray-800 shadow-lg hover:bg-gray-800 transition-all group">
                  <CardHeader>
                    <CardTitle className="text-lg font-medium flex items-center">
                      <Calendar className="h-5 w-5 mr-2 text-purple-500" />
                      View Tasks
                    </CardTitle>
                  </CardHeader>
                  <CardContent>
                    <p className="text-gray-400">Check your pending tasks and follow-ups.</p>
                  </CardContent>
                  <CardFooter>
                    <Button variant="link" className="text-purple-500 p-0 group-hover:text-purple-400" asChild>
                      <a href="/dashboard/tasks" className="flex items-center">
                        Go to Tasks <ArrowRight className="ml-2 h-4 w-4" />
                      </a>
                    </Button>
                  </CardFooter>
                </Card>

                <Card className="bg-gray-900 border-gray-800 shadow-lg hover:bg-gray-800 transition-all group">
                  <CardHeader>
                    <CardTitle className="text-lg font-medium flex items-center">
                      <FileText className="h-5 w-5 mr-2 text-purple-500" />
                      Sales Scripts
                    </CardTitle>
                  </CardHeader>
                  <CardContent>
                    <p className="text-gray-400">Create and customize your sales scripts.</p>
                  </CardContent>
                  <CardFooter>
                    <Button variant="link" className="text-purple-500 p-0 group-hover:text-purple-400" asChild>
                      <a href="/dashboard/sales-scripts" className="flex items-center">
                        Manage Scripts <ArrowRight className="ml-2 h-4 w-4" />
                      </a>
                    </Button>
                  </CardFooter>
                </Card>
              </div>
            </div>
          </TabsContent>
          
          <TabsContent value="analytics" className="mt-6">
            <div className="text-gray-400">Analytics content here</div>
          </TabsContent>
          
          <TabsContent value="reports" className="mt-6">
            <div className="text-gray-400">Reports content here</div>
          </TabsContent>
          
          <TabsContent value="notifications" className="mt-6">
            <div className="text-gray-400">Notifications content here</div>
          </TabsContent>
        </Tabs>
      </div>
    </div>
  )
} <|MERGE_RESOLUTION|>--- conflicted
+++ resolved
@@ -15,12 +15,8 @@
   const [loading, setLoading] = useState(true)
   const [company, setCompany] = useState(null)
   const [dateRange, setDateRange] = useState("Jan 20, 2023 - Feb 09, 2023")
-<<<<<<< HEAD
-  
-=======
   const [activeTab, setActiveTab] = useState("overview")
 
->>>>>>> 8b276d88
   useEffect(() => {
     // Get current session
     const getSession = async () => {
